--- conflicted
+++ resolved
@@ -18,19 +18,14 @@
     "gulp-util": "^3.0.1",
     "merge-stream": "^0.1.6",
     "pako": "^0.2.5",
+    "prismjs": "git+https://github.com/LeaVerou/prism.git#gh-pages",
     "regenerator": "^0.8.3",
-<<<<<<< HEAD
-    "es6-promise": "^2.0.1",
-    "fastclick": "^1.0.3",
-    "prismjs": "git+https://github.com/LeaVerou/prism.git#gh-pages"
-=======
     "run-sequence": "^1.0.1",
     "svgo": "^0.5.0",
     "uglifyify": "^2.6.0",
     "vinyl-buffer": "^1.0.0",
     "vinyl-source-stream": "^1.0.0",
     "watchify": "^2.2.1"
->>>>>>> e121dbd8
   },
   "private": true,
   "scripts": {
